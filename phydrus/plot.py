--- conflicted
+++ resolved
@@ -124,33 +124,13 @@
         m_unit = self.ml.basic_info["MUnit"]
 
         use_cols = ("Head", "Moisture", "K", "C", "Flux", "Sink", "Temp")
-<<<<<<< HEAD
-        col_names = (
-            "Pressure Head",
-            "Water Content",
-            "Hydraulic Conductivity",
-            "Hydraulic Capacity",
-            "Water Flux",
-            "Root Uptake",
-            "Temperature",
-        )
-        units = [
-            "h [{}]".format(l_unit),
-            "Theta [-]",
-            f"K [{l_unit}/days]",
-            f"C [1/{l_unit}]",
-            f"v [{l_unit}/{t_unit}]",
-            f"S [1/{t_unit}]",
-            "T [°C]",
-        ]
-=======
+
         col_names = ("Pressure Head", "Water Content",
                      "Hydraulic Conductivity", "Hydraulic Capacity",
                      "Water Flux", "Root Uptake", "Temperature")
         units = [f"h [{l_unit}]", "Theta [-]", f"K [{l_unit}/days]",
                  f"C [1/{l_unit}]", f"v [{l_unit}/{t_unit}]",
                  f"S [1/{t_unit}]", "T [°C]"]
->>>>>>> df8fe122
 
         if self.ml.basic_info["lChem"]:
             use_cols = use_cols + ("Conc(1..NS)", "Sorb(1...NS)")
@@ -177,12 +157,10 @@
         plt.tight_layout()
         return ax
 
-<<<<<<< HEAD
-    def water_flow(self, data="Potential Surface Flux", figsize=(6, 3), **kwargs):
-=======
+
     def water_flow(self, data="Potential Surface Flux", figsize=(6, 3),
                    axes=None, **kwargs):
->>>>>>> df8fe122
+
         """
         Method to plot the water flow information.
 
@@ -281,14 +259,9 @@
 
         dfs = self.ml.read_i_check()
 
-<<<<<<< HEAD
-        _, axes = plt.subplots(figsize=figsize, nrows=1, ncols=2, sharey=True, **kwargs)
-=======
         if axes is None:
             _, axes = plt.subplots(figsize=figsize, nrows=1, ncols=2,
                                    sharey=True, **kwargs)
->>>>>>> df8fe122
-
         for i, df in dfs.items():
             name = f"Node {i}"
             df.plot(x="h", y=cols[col], ax=axes[0], label=name)
